// Copyright (C) 2025 Langning Chen
//
// This file is part of cph-ng.
//
// cph-ng is free software: you can redistribute it and/or modify
// it under the terms of the GNU General Public License as published by
// the Free Software Foundation, either version 3 of the License, or
// (at your option) any later version.
//
// cph-ng is distributed in the hope that it will be useful,
// but WITHOUT ANY WARRANTY; without even the implied warranty of
// MERCHANTABILITY or FITNESS FOR A PARTICULAR PURPOSE.  See the
// GNU General Public License for more details.
//
// You should have received a copy of the GNU General Public License
// along with cph-ng.  If not, see <https://www.gnu.org/licenses/>.

import DeleteIcon from '@mui/icons-material/Delete';
import PlayArrowIcon from '@mui/icons-material/PlayArrow';
import Accordion from '@mui/material/Accordion';
import AccordionDetails from '@mui/material/AccordionDetails';
import AccordionSummary from '@mui/material/AccordionSummary';
import Chip from '@mui/material/Chip';
import Divider from '@mui/material/Divider';
import Tooltip from '@mui/material/Tooltip';
import { UUID } from 'crypto';
import { MD5 } from 'crypto-js';
import React from 'react';
import { useTranslation } from 'react-i18next';
import { isRunningVerdict, TC } from '../../utils/types';
import { getCompile, msg } from '../utils';
import CphFlex from './base/cphFlex';
import CphMenu from './base/cphMenu';
import CphText from './base/cphText';
import ErrorBoundary from './base/errorBoundary';
import CphButton from './cphButton';
import TcDataView from './tcDataView';

interface TcViewProp {
    tc: TC;
    idx: number;
    id: UUID;
    onDragStart?: (e: React.DragEvent) => void;
    onDragEnd?: () => void;
    isDragging?: boolean;
}

const TcView = ({
    tc,
    idx,
    id,
    onDragStart,
    onDragEnd,
    isDragging = false,
}: TcViewProp) => {
    const { t } = useTranslation();
    const running = isRunningVerdict(tc.result?.verdict);

    const emitUpdate = () => msg({ type: 'updateTc', id, tc });

    return (
        <CphMenu
            menu={{
                [t('tcView.menu.clearTcStatus')]: () => {
                    msg({ type: 'clearTcStatus', id });
                },
                [t('tcView.menu.debug')]: () => {
                    msg({ type: 'debugTc', id });
                },
            }}
        >
            <Accordion
                expanded={tc.isExpand}
                disableGutters={true}
                onChange={(_, expanded) => {
                    tc.isExpand = expanded;
                    emitUpdate();
                }}
                sx={{
                    borderLeft: `4px solid`,
                    transition: 'all 0.2s',
                    opacity: isDragging ? 0.5 : 1,
                    ...(window.easterEgg
                        ? (() => {
                              const hash = MD5(JSON.stringify(tc)).words;
                              let color = 0;
                              for (let i = 0; i < hash.length; i++) {
                                  color = (color << 4) + hash[i];
                              }
                              color =
                                  (((color >> 16) & 0xff) << 16) |
                                  (((color >> 8) & 0xff) << 8) |
                                  (color & 0xff);
                              const colorStr = color
                                  .toString(16)
                                  .padStart(6, '0');
                              return {
                                  borderLeftColor: `#${colorStr}`,
                                  backgroundColor: `#${colorStr}20`,
                              };
                          })()
                        : tc.result?.verdict
                          ? {
                                borderLeftColor: `rgb(${tc.result.verdict.color})`,
                                backgroundColor: `rgba(${tc.result.verdict.color}, 0.1)`,
                            }
                          : {
                                borderLeftColor: 'transparent',
                            }),
                }}
            >
                <AccordionSummary
                    draggable
                    onDragStart={(e) => {
                        e.stopPropagation();
                        if (onDragStart) onDragStart(e);
                    }}
                    onDragEnd={(e) => {
                        e.stopPropagation();
                        if (onDragEnd) onDragEnd();
                    }}
                    sx={{
<<<<<<< HEAD
                        '& > span': { margin: '0 !important' },
                        'cursor': isDragging ? 'grabbing' : 'grab',
=======
                        borderLeft: `4px solid`,
                        transition: 'all 0.2s',
                        opacity: isDragging ? 0.5 : 1,
                        ...(window.easterEgg
                            ? (() => {
                                  const hash = MD5(JSON.stringify(tc)).words;
                                  let color = 0;
                                  for (let i = 0; i < hash.length; i++) {
                                      color = (color << 4) + hash[i];
                                  }
                                  color =
                                      (((color >> 16) & 0xff) << 16) |
                                      (((color >> 8) & 0xff) << 8) |
                                      (color & 0xff);
                                  const colorStr = color
                                      .toString(16)
                                      .padStart(6, '0');
                                  return {
                                      borderLeftColor: `#${colorStr}`,
                                      backgroundColor: `#${colorStr}20`,
                                  };
                              })()
                            : tc.result?.verdict
                              ? {
                                    borderLeftColor: tc.result.verdict.color,
                                    backgroundColor: `${tc.result.verdict.color}20`,
                                }
                              : {
                                    borderLeftColor: 'transparent',
                                }),
>>>>>>> 09f326fb
                    }}
                >
                    <CphFlex smallGap>
                        <CphFlex flex={1}>
                            <CphText fontWeight={'bold'}>#{idx + 1}</CphText>
                            <Tooltip title={tc.result?.verdict.fullName}>
                                <CphText>{tc.result?.verdict.name}</CphText>
                            </Tooltip>
                        </CphFlex>
                        {!!tc.result?.memory && (
                            <Chip
                                label={t('tcView.memory', {
                                    memory: tc.result.memory.toFixed(1),
                                })}
                                size={'small'}
                                sx={{
                                    marginLeft: 'auto',
                                    fontSize: '0.8rem',
                                }}
                            />
                        )}
                        {!!tc.result?.time && (
                            <Chip
                                label={t('tcView.time', {
                                    time: tc.result.time.toFixed(1),
                                })}
                                size={'small'}
                                sx={{
                                    marginLeft: 'auto',
                                    fontSize: '0.8rem',
                                }}
                            />
                        )}
                        <CphMenu
                            menu={{
                                [t('tcView.run.menu.forceCompile')]: () => {
                                    msg({
                                        type: 'runTc',
                                        id,
                                        compile: true,
                                    });
                                },
                                [t('tcView.run.menu.skipCompile')]: () => {
                                    msg({
                                        type: 'runTc',
                                        id,
                                        compile: false,
                                    });
                                },
                            }}
                        >
                            <CphButton
                                name={t('tcView.run')}
                                icon={PlayArrowIcon}
                                color={'success'}
                                loading={running}
                                onClick={(e) => {
                                    e.stopPropagation();
                                    msg({
                                        type: 'runTc',
                                        id,
                                        compile: getCompile(e),
                                    });
                                }}
                            />
                        </CphMenu>
                        <CphButton
                            name={t('tcView.delete')}
                            icon={DeleteIcon}
                            color={'error'}
                            onClick={(e) => {
                                e.stopPropagation();
                                msg({ type: 'delTc', id });
                            }}
                        />
                    </CphFlex>
                </AccordionSummary>
                <AccordionDetails
                    sx={{
                        padding: '8px 16px',
                    }}
                >
                    <CphFlex column>
                        <CphFlex
                            smallGap
                            column
                        >
                            <ErrorBoundary>
                                <TcDataView
                                    label={t('tcView.stdin')}
                                    value={tc.stdin}
                                    onChange={(value) => {
                                        tc.stdin = {
                                            useFile: false,
                                            data: value,
                                        };
                                        emitUpdate();
                                    }}
                                    onChooseFile={() =>
                                        msg({
                                            type: 'chooseTcFile',
                                            label: 'stdin',
                                            id,
                                        })
                                    }
                                    onToggleFile={() => {
                                        msg({
                                            type: 'toggleTcFile',
                                            label: 'stdin',
                                            id,
                                        });
                                    }}
                                    onDbClick={() => {
                                        msg({
                                            type: 'openFile',
                                            path: `/tcs/${id}/stdin`,
                                            isVirtual: true,
                                        });
                                    }}
                                    autoFocus={tc.isExpand}
                                    tabIndex={idx * 2 + 1}
                                />
                            </ErrorBoundary>
                            <ErrorBoundary>
                                <TcDataView
                                    label={t('tcView.answer')}
                                    value={tc.answer}
                                    onChange={(value) => {
                                        tc.answer = {
                                            useFile: false,
                                            data: value,
                                        };
                                        emitUpdate();
                                    }}
                                    onChooseFile={() => {
                                        msg({
                                            type: 'chooseTcFile',
                                            label: 'answer',
                                            id,
                                        });
                                    }}
                                    onToggleFile={() => {
                                        msg({
                                            type: 'toggleTcFile',
                                            label: 'answer',
                                            id,
                                        });
                                    }}
                                    onDbClick={() => {
                                        msg({
                                            type: 'openFile',
                                            path: `/tcs/${id}/answer`,
                                            isVirtual: true,
                                        });
                                    }}
                                    tabIndex={idx * 2 + 2}
                                />
                            </ErrorBoundary>
                        </CphFlex>
                        {tc.result && (
                            <>
                                <Divider />
                                <CphFlex
                                    smallGap
                                    column
                                >
                                    <ErrorBoundary>
                                        <TcDataView
                                            label={t('tcView.stdout')}
                                            value={tc.result.stdout}
                                            readOnly={true}
                                            outputActions={{
                                                onSetAnswer: () => {
                                                    tc.answer =
                                                        tc.result!.stdout;
                                                    tc.result = undefined;
                                                    emitUpdate();
                                                },
                                                onCompare: () => {
                                                    msg({
                                                        type: 'compareTc',
                                                        id,
                                                    });
                                                },
                                            }}
                                            onDbClick={() => {
                                                msg({
                                                    type: 'openFile',
                                                    path: `/tcs/${id}/stdout`,
                                                    isVirtual: true,
                                                });
                                            }}
                                        />
                                    </ErrorBoundary>
                                    <ErrorBoundary>
                                        <TcDataView
                                            label={t('tcView.stderr')}
                                            value={tc.result.stderr}
                                            readOnly={true}
                                            onDbClick={() => {
                                                msg({
                                                    type: 'openFile',
                                                    path: `/tcs/${id}/stderr`,
                                                    isVirtual: true,
                                                });
                                            }}
                                        />
                                    </ErrorBoundary>
                                    <ErrorBoundary>
                                        <TcDataView
                                            label={t('tcView.message')}
                                            value={{
                                                useFile: false,
                                                data: tc.result.msg,
                                            }}
                                            readOnly={true}
                                        />
                                    </ErrorBoundary>
                                </CphFlex>
                            </>
                        )}
                    </CphFlex>
                </AccordionDetails>
            </Accordion>
        </CphMenu>
    );
};

export default TcView;<|MERGE_RESOLUTION|>--- conflicted
+++ resolved
@@ -101,8 +101,8 @@
                           })()
                         : tc.result?.verdict
                           ? {
-                                borderLeftColor: `rgb(${tc.result.verdict.color})`,
-                                backgroundColor: `rgba(${tc.result.verdict.color}, 0.1)`,
+                                borderLeftColor: tc.result.verdict.color,
+                                backgroundColor: `${tc.result.verdict.color}20`,
                             }
                           : {
                                 borderLeftColor: 'transparent',
@@ -120,41 +120,8 @@
                         if (onDragEnd) onDragEnd();
                     }}
                     sx={{
-<<<<<<< HEAD
                         '& > span': { margin: '0 !important' },
                         'cursor': isDragging ? 'grabbing' : 'grab',
-=======
-                        borderLeft: `4px solid`,
-                        transition: 'all 0.2s',
-                        opacity: isDragging ? 0.5 : 1,
-                        ...(window.easterEgg
-                            ? (() => {
-                                  const hash = MD5(JSON.stringify(tc)).words;
-                                  let color = 0;
-                                  for (let i = 0; i < hash.length; i++) {
-                                      color = (color << 4) + hash[i];
-                                  }
-                                  color =
-                                      (((color >> 16) & 0xff) << 16) |
-                                      (((color >> 8) & 0xff) << 8) |
-                                      (color & 0xff);
-                                  const colorStr = color
-                                      .toString(16)
-                                      .padStart(6, '0');
-                                  return {
-                                      borderLeftColor: `#${colorStr}`,
-                                      backgroundColor: `#${colorStr}20`,
-                                  };
-                              })()
-                            : tc.result?.verdict
-                              ? {
-                                    borderLeftColor: tc.result.verdict.color,
-                                    backgroundColor: `${tc.result.verdict.color}20`,
-                                }
-                              : {
-                                    borderLeftColor: 'transparent',
-                                }),
->>>>>>> 09f326fb
                     }}
                 >
                     <CphFlex smallGap>
