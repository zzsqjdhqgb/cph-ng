--- conflicted
+++ resolved
@@ -18,11 +18,7 @@
         specifier: ^6.5.2
         version: 6.5.2
       '@codemirror/view':
-<<<<<<< HEAD
         specifier: ^6.38.8
-=======
-        specifier: ^6.39.4
->>>>>>> 7e67a53f
         version: 6.39.4
       '@emotion/react':
         specifier: ^11.14.0
@@ -44,11 +40,7 @@
         version: 7.3.6(@emotion/react@11.14.0(@types/react@19.2.7)(react@19.2.3))(@emotion/styled@11.14.1(@emotion/react@11.14.0(@types/react@19.2.7)(react@19.2.3))(@types/react@19.2.7)(react@19.2.3))(@types/react@19.2.7)(react-dom@19.2.3(react@19.2.3))(react@19.2.3)
       '@uiw/react-codemirror':
         specifier: ^4.25.3
-<<<<<<< HEAD
         version: 4.25.4(@babel/runtime@7.28.4)(@codemirror/autocomplete@6.20.0)(@codemirror/language@6.11.3)(@codemirror/lint@6.9.2)(@codemirror/search@6.5.11)(@codemirror/state@6.5.2)(@codemirror/theme-one-dark@6.1.3)(@codemirror/view@6.39.4)(codemirror@6.0.2)(react-dom@19.2.3(react@19.2.3))(react@19.2.3)
-=======
-        version: 4.25.3(@babel/runtime@7.28.4)(@codemirror/autocomplete@6.20.0)(@codemirror/language@6.11.3)(@codemirror/lint@6.9.2)(@codemirror/search@6.5.11)(@codemirror/state@6.5.2)(@codemirror/theme-one-dark@6.1.3)(@codemirror/view@6.39.4)(codemirror@6.0.2)(react-dom@19.2.3(react@19.2.3))(react@19.2.3)
->>>>>>> 7e67a53f
       '@vscode/extension-telemetry':
         specifier: ^1.2.0
         version: 1.2.0(tslib@2.8.1)
@@ -80,7 +72,6 @@
         specifier: ^9.0.1
         version: 9.0.1
       react:
-<<<<<<< HEAD
         specifier: ^19.2.1
         version: 19.2.3
       react-dom:
@@ -89,16 +80,6 @@
       react-i18next:
         specifier: ^16.4.0
         version: 16.5.0(i18next@25.7.3(typescript@5.9.3))(react-dom@19.2.3(react@19.2.3))(react@19.2.3)(typescript@5.9.3)
-=======
-        specifier: ^19.2.3
-        version: 19.2.3
-      react-dom:
-        specifier: ^19.2.3
-        version: 19.2.3(react@19.2.3)
-      react-i18next:
-        specifier: ^16.5.0
-        version: 16.5.0(i18next@25.7.2(typescript@5.9.3))(react-dom@19.2.3(react@19.2.3))(react@19.2.3)(typescript@5.9.3)
->>>>>>> 7e67a53f
       react-textarea-autosize:
         specifier: ^8.5.9
         version: 8.5.9(@types/react@19.2.7)(react@19.2.3)
@@ -129,11 +110,7 @@
         version: 2.3.10
       '@commitlint/cli':
         specifier: ^20.2.0
-<<<<<<< HEAD
         version: 20.2.0(@types/node@24.10.4)(typescript@5.9.3)
-=======
-        version: 20.2.0(@types/node@25.0.1)(typescript@5.9.3)
->>>>>>> 7e67a53f
       '@commitlint/config-conventional':
         specifier: ^20.2.0
         version: 20.2.0
@@ -159,13 +136,8 @@
         specifier: ^10.0.10
         version: 10.0.10
       '@types/node':
-<<<<<<< HEAD
         specifier: ~24.10.1
         version: 24.10.4
-=======
-        specifier: ~25.0.1
-        version: 25.0.1
->>>>>>> 7e67a53f
       '@types/react':
         specifier: ^19.2.7
         version: 19.2.7
@@ -212,13 +184,8 @@
         specifier: ^0.2.6
         version: 0.2.6(@swc/core@1.15.5)(webpack@5.104.0)
       terser-webpack-plugin:
-<<<<<<< HEAD
         specifier: ^5.3.15
         version: 5.3.16(@swc/core@1.15.5)(webpack@5.104.0)
-=======
-        specifier: ^5.3.16
-        version: 5.3.16(@swc/core@1.15.3)(webpack@5.103.0)
->>>>>>> 7e67a53f
       thread-loader:
         specifier: ^4.0.4
         version: 4.0.4(webpack@5.104.0)
@@ -1183,13 +1150,8 @@
   '@types/mocha@10.0.10':
     resolution: {integrity: sha512-xPyYSz1cMPnJQhl0CLMH68j3gprKZaTjG3s5Vi+fDgx+uhG9NOXwbVt52eFS8ECyXhyKcjDLCBEqBExKuiZb7Q==}
 
-<<<<<<< HEAD
   '@types/node@24.10.4':
     resolution: {integrity: sha512-vnDVpYPMzs4wunl27jHrfmwojOGKya0xyM3sH+UE5iv5uPS6vX7UIoh6m+vQc5LGBq52HBKPIn/zcSZVzeDEZg==}
-=======
-  '@types/node@25.0.1':
-    resolution: {integrity: sha512-czWPzKIAXucn9PtsttxmumiQ9N0ok9FrBwgRWrwmVLlp86BrMExzvXRLFYRJ+Ex3g6yqj+KuaxfX1JTgV2lpfg==}
->>>>>>> 7e67a53f
 
   '@types/normalize-package-data@2.4.4':
     resolution: {integrity: sha512-37i+OaWTh9qeK4LSHPsyRC7NahnGotNuZvjLSgcPzblpHB3rrCJxAOgI5gCdKm7coonsaX1Of0ILiTcnZjbfxA==}
@@ -1512,13 +1474,8 @@
   base64-js@1.5.1:
     resolution: {integrity: sha512-AKpaYlHn8t4SVbOHCy+b5+KKgvR4vrsD8vbvrbiQJps7fKDTkjkDry6ji0rUJjC0kzbNePLwzxq8iypo41qeWA==}
 
-<<<<<<< HEAD
   baseline-browser-mapping@2.9.9:
     resolution: {integrity: sha512-V8fbOCSeOFvlDj7LLChUcqbZrdKD9RU/VR260piF1790vT0mfLSwGc/Qzxv3IqiTukOpNtItePa0HBpMAj7MDg==}
-=======
-  baseline-browser-mapping@2.9.6:
-    resolution: {integrity: sha512-v9BVVpOTLB59C9E7aSnmIF8h7qRsFpx+A2nugVMTszEOMcfjlZMsXRm4LF23I3Z9AJxc8ANpIvzbzONoX9VJlg==}
->>>>>>> 7e67a53f
     hasBin: true
 
   before-after-hook@2.2.3:
@@ -3853,19 +3810,11 @@
       style-mod: 4.1.3
       w3c-keyname: 2.2.8
 
-<<<<<<< HEAD
   '@commitlint/cli@20.2.0(@types/node@24.10.4)(typescript@5.9.3)':
     dependencies:
       '@commitlint/format': 20.2.0
       '@commitlint/lint': 20.2.0
       '@commitlint/load': 20.2.0(@types/node@24.10.4)(typescript@5.9.3)
-=======
-  '@commitlint/cli@20.2.0(@types/node@25.0.1)(typescript@5.9.3)':
-    dependencies:
-      '@commitlint/format': 20.2.0
-      '@commitlint/lint': 20.2.0
-      '@commitlint/load': 20.2.0(@types/node@25.0.1)(typescript@5.9.3)
->>>>>>> 7e67a53f
       '@commitlint/read': 20.2.0
       '@commitlint/types': 20.2.0
       tinyexec: 1.0.2
@@ -3912,11 +3861,7 @@
       '@commitlint/rules': 20.2.0
       '@commitlint/types': 20.2.0
 
-<<<<<<< HEAD
   '@commitlint/load@20.2.0(@types/node@24.10.4)(typescript@5.9.3)':
-=======
-  '@commitlint/load@20.2.0(@types/node@25.0.1)(typescript@5.9.3)':
->>>>>>> 7e67a53f
     dependencies:
       '@commitlint/config-validator': 20.2.0
       '@commitlint/execute-rule': 20.0.0
@@ -3924,11 +3869,7 @@
       '@commitlint/types': 20.2.0
       chalk: 5.6.2
       cosmiconfig: 9.0.0(typescript@5.9.3)
-<<<<<<< HEAD
       cosmiconfig-typescript-loader: 6.2.0(@types/node@24.10.4)(cosmiconfig@9.0.0(typescript@5.9.3))(typescript@5.9.3)
-=======
-      cosmiconfig-typescript-loader: 6.2.0(@types/node@25.0.1)(cosmiconfig@9.0.0(typescript@5.9.3))(typescript@5.9.3)
->>>>>>> 7e67a53f
       lodash.isplainobject: 4.0.6
       lodash.merge: 4.6.2
       lodash.uniq: 4.5.0
@@ -4622,19 +4563,11 @@
 
   '@types/adm-zip@0.5.7':
     dependencies:
-<<<<<<< HEAD
       '@types/node': 24.10.4
 
   '@types/conventional-commits-parser@5.0.2':
     dependencies:
       '@types/node': 24.10.4
-=======
-      '@types/node': 25.0.1
-
-  '@types/conventional-commits-parser@5.0.2':
-    dependencies:
-      '@types/node': 25.0.1
->>>>>>> 7e67a53f
 
   '@types/crypto-js@4.2.2': {}
 
@@ -4656,11 +4589,7 @@
 
   '@types/mocha@10.0.10': {}
 
-<<<<<<< HEAD
   '@types/node@24.10.4':
-=======
-  '@types/node@25.0.1':
->>>>>>> 7e67a53f
     dependencies:
       undici-types: 7.16.0
 
@@ -4706,21 +4635,13 @@
 
   '@types/webpack-sources@3.2.3':
     dependencies:
-<<<<<<< HEAD
       '@types/node': 24.10.4
-=======
-      '@types/node': 25.0.1
->>>>>>> 7e67a53f
       '@types/source-list-map': 0.1.6
       source-map: 0.7.6
 
   '@types/webpack@4.41.40':
     dependencies:
-<<<<<<< HEAD
       '@types/node': 24.10.4
-=======
-      '@types/node': 25.0.1
->>>>>>> 7e67a53f
       '@types/tapable': 1.0.12
       '@types/uglify-js': 3.17.5
       '@types/webpack-sources': 3.2.3
@@ -4729,11 +4650,7 @@
 
   '@types/webpack@5.28.5(@swc/core@1.15.5)(webpack-cli@6.0.1(webpack@5.104.0))':
     dependencies:
-<<<<<<< HEAD
       '@types/node': 24.10.4
-=======
-      '@types/node': 25.0.1
->>>>>>> 7e67a53f
       tapable: 2.3.0
       webpack: 5.104.0(@swc/core@1.15.5)(webpack-cli@6.0.1(webpack@5.104.0))
     transitivePeerDependencies:
@@ -4754,11 +4671,7 @@
     transitivePeerDependencies:
       - supports-color
 
-<<<<<<< HEAD
   '@uiw/codemirror-extensions-basic-setup@4.25.4(@codemirror/autocomplete@6.20.0)(@codemirror/commands@6.10.1)(@codemirror/language@6.11.3)(@codemirror/lint@6.9.2)(@codemirror/search@6.5.11)(@codemirror/state@6.5.2)(@codemirror/view@6.39.4)':
-=======
-  '@uiw/codemirror-extensions-basic-setup@4.25.3(@codemirror/autocomplete@6.20.0)(@codemirror/commands@6.10.0)(@codemirror/language@6.11.3)(@codemirror/lint@6.9.2)(@codemirror/search@6.5.11)(@codemirror/state@6.5.2)(@codemirror/view@6.39.4)':
->>>>>>> 7e67a53f
     dependencies:
       '@codemirror/autocomplete': 6.20.0
       '@codemirror/commands': 6.10.1
@@ -4768,22 +4681,14 @@
       '@codemirror/state': 6.5.2
       '@codemirror/view': 6.39.4
 
-<<<<<<< HEAD
   '@uiw/react-codemirror@4.25.4(@babel/runtime@7.28.4)(@codemirror/autocomplete@6.20.0)(@codemirror/language@6.11.3)(@codemirror/lint@6.9.2)(@codemirror/search@6.5.11)(@codemirror/state@6.5.2)(@codemirror/theme-one-dark@6.1.3)(@codemirror/view@6.39.4)(codemirror@6.0.2)(react-dom@19.2.3(react@19.2.3))(react@19.2.3)':
-=======
-  '@uiw/react-codemirror@4.25.3(@babel/runtime@7.28.4)(@codemirror/autocomplete@6.20.0)(@codemirror/language@6.11.3)(@codemirror/lint@6.9.2)(@codemirror/search@6.5.11)(@codemirror/state@6.5.2)(@codemirror/theme-one-dark@6.1.3)(@codemirror/view@6.39.4)(codemirror@6.0.2)(react-dom@19.2.3(react@19.2.3))(react@19.2.3)':
->>>>>>> 7e67a53f
     dependencies:
       '@babel/runtime': 7.28.4
       '@codemirror/commands': 6.10.1
       '@codemirror/state': 6.5.2
       '@codemirror/theme-one-dark': 6.1.3
       '@codemirror/view': 6.39.4
-<<<<<<< HEAD
       '@uiw/codemirror-extensions-basic-setup': 4.25.4(@codemirror/autocomplete@6.20.0)(@codemirror/commands@6.10.1)(@codemirror/language@6.11.3)(@codemirror/lint@6.9.2)(@codemirror/search@6.5.11)(@codemirror/state@6.5.2)(@codemirror/view@6.39.4)
-=======
-      '@uiw/codemirror-extensions-basic-setup': 4.25.3(@codemirror/autocomplete@6.20.0)(@codemirror/commands@6.10.0)(@codemirror/language@6.11.3)(@codemirror/lint@6.9.2)(@codemirror/search@6.5.11)(@codemirror/state@6.5.2)(@codemirror/view@6.39.4)
->>>>>>> 7e67a53f
       codemirror: 6.0.2
       react: 19.2.3
       react-dom: 19.2.3(react@19.2.3)
@@ -5073,11 +4978,7 @@
   base64-js@1.5.1:
     optional: true
 
-<<<<<<< HEAD
   baseline-browser-mapping@2.9.9: {}
-=======
-  baseline-browser-mapping@2.9.6: {}
->>>>>>> 7e67a53f
 
   before-after-hook@2.2.3: {}
 
@@ -5117,11 +5018,7 @@
 
   browserslist@4.28.1:
     dependencies:
-<<<<<<< HEAD
       baseline-browser-mapping: 2.9.9
-=======
-      baseline-browser-mapping: 2.9.6
->>>>>>> 7e67a53f
       caniuse-lite: 1.0.30001760
       electron-to-chromium: 1.5.267
       node-releases: 2.0.27
@@ -5311,15 +5208,9 @@
 
   core-util-is@1.0.3: {}
 
-<<<<<<< HEAD
   cosmiconfig-typescript-loader@6.2.0(@types/node@24.10.4)(cosmiconfig@9.0.0(typescript@5.9.3))(typescript@5.9.3):
     dependencies:
       '@types/node': 24.10.4
-=======
-  cosmiconfig-typescript-loader@6.2.0(@types/node@25.0.1)(cosmiconfig@9.0.0(typescript@5.9.3))(typescript@5.9.3):
-    dependencies:
-      '@types/node': 25.0.1
->>>>>>> 7e67a53f
       cosmiconfig: 9.0.0(typescript@5.9.3)
       jiti: 2.6.1
       typescript: 5.9.3
@@ -5871,11 +5762,7 @@
 
   jest-worker@27.5.1:
     dependencies:
-<<<<<<< HEAD
       '@types/node': 24.10.4
-=======
-      '@types/node': 25.0.1
->>>>>>> 7e67a53f
       merge-stream: 2.0.0
       supports-color: 8.1.1
 
@@ -6360,19 +6247,11 @@
       react: 19.2.3
       scheduler: 0.27.0
 
-<<<<<<< HEAD
   react-i18next@16.5.0(i18next@25.7.3(typescript@5.9.3))(react-dom@19.2.3(react@19.2.3))(react@19.2.3)(typescript@5.9.3):
     dependencies:
       '@babel/runtime': 7.28.4
       html-parse-stringify: 3.0.1
       i18next: 25.7.3(typescript@5.9.3)
-=======
-  react-i18next@16.5.0(i18next@25.7.2(typescript@5.9.3))(react-dom@19.2.3(react@19.2.3))(react@19.2.3)(typescript@5.9.3):
-    dependencies:
-      '@babel/runtime': 7.28.4
-      html-parse-stringify: 3.0.1
-      i18next: 25.7.2(typescript@5.9.3)
->>>>>>> 7e67a53f
       react: 19.2.3
       use-sync-external-store: 1.6.0(react@19.2.3)
     optionalDependencies:
@@ -6739,11 +6618,7 @@
       ansi-escapes: 7.2.0
       supports-hyperlinks: 3.2.0
 
-<<<<<<< HEAD
   terser-webpack-plugin@5.3.16(@swc/core@1.15.5)(webpack@5.104.0):
-=======
-  terser-webpack-plugin@5.3.16(@swc/core@1.15.3)(webpack@5.103.0):
->>>>>>> 7e67a53f
     dependencies:
       '@jridgewell/trace-mapping': 0.3.31
       jest-worker: 27.5.1
@@ -6944,11 +6819,7 @@
       browserslist: 4.28.1
       chrome-trace-event: 1.0.4
       enhanced-resolve: 5.18.4
-<<<<<<< HEAD
       es-module-lexer: 2.0.0
-=======
-      es-module-lexer: 1.7.0
->>>>>>> 7e67a53f
       eslint-scope: 5.1.1
       events: 3.3.0
       glob-to-regexp: 0.4.1
@@ -6959,11 +6830,7 @@
       neo-async: 2.6.2
       schema-utils: 4.3.3
       tapable: 2.3.0
-<<<<<<< HEAD
       terser-webpack-plugin: 5.3.16(@swc/core@1.15.5)(webpack@5.104.0)
-=======
-      terser-webpack-plugin: 5.3.16(@swc/core@1.15.3)(webpack@5.103.0)
->>>>>>> 7e67a53f
       watchpack: 2.4.4
       webpack-sources: 3.3.3
     optionalDependencies:
